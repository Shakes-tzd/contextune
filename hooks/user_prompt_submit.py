--- conflicted
+++ resolved
@@ -550,7 +550,6 @@
         haiku_analysis = None
         haiku_latency_ms = 0.0
 
-<<<<<<< HEAD
         # Selective triggering: Only run Haiku for low-confidence or fuzzy/semantic matches
         # High-confidence exact matches (0.95+) are reliable and don't need Haiku validation
         should_run_haiku = match.confidence < 0.95 or match.method in ['fuzzy', 'semantic']
@@ -563,11 +562,6 @@
         # Try to get Haiku analysis for better suggestions (only if needed)
         if should_run_haiku and engineer.is_available():
             print(f"DEBUG: Running Haiku analysis...", file=sys.stderr)
-=======
-        # Try to get Haiku analysis for better suggestions
-        if engineer.is_available():
-            print("DEBUG: Running Haiku analysis...", file=sys.stderr)
->>>>>>> f96539c3
             available_commands = load_available_commands()
 
             # Track Haiku analysis latency
@@ -591,13 +585,9 @@
                     file=sys.stderr,
                 )
             else:
-<<<<<<< HEAD
                 print(f"DEBUG: Haiku analysis failed or timed out", file=sys.stderr)
         elif not should_run_haiku:
             print(f"DEBUG: Haiku analysis skipped (selective triggering)", file=sys.stderr)
-=======
-                print("DEBUG: Haiku analysis failed or timed out", file=sys.stderr)
->>>>>>> f96539c3
         else:
             print(
                 "DEBUG: Claude Code CLI not available, skipping Haiku analysis",
